import asyncio
import json
import os
from typing import Dict, Any
from logging import Logger

from fastapi import FastAPI, HTTPException, status
from fastapi.responses import JSONResponse
from pydantic import BaseModel, Field, ConfigDict
from dotenv import load_dotenv
from contextlib import asynccontextmanager

from level_core.simluators.schemas import BasicConversation, ConversationBatch
from level_core.simluators.service import ConversationSimulator
from level_core.evaluators.service import EvaluationService
from level_core.evaluators.schemas import EvaluationConfig

# Load environment variables
load_dotenv()

# Global services
evaluation_service = None

@asynccontextmanager
async def lifespan(app: FastAPI):
    """Initialize evaluation service on startup"""
    global evaluation_service
    
    try:
        print("Starting LevelApp API initialization...")
        
        # Initialize evaluation service
        evaluation_service = EvaluationService(logger=Logger("EvaluationService"))
        print("Evaluation service initialized")
        
        # Set up default configurations if environment variables are available
<<<<<<< HEAD
=======
        if os.getenv("IONOS_API_KEY"):
            print("IONOS API key found")
            ionos_config = EvaluationConfig(
                api_url=os.getenv("IONOS_ENDPOINT"),
                api_key=os.getenv("IONOS_API_KEY"),
                model_id="0b6c4a15-bb8d-4092-82b0-f357b77c59fd",
            )
            evaluation_service.set_config(provider="ionos", config=ionos_config)
        
        if os.getenv("OPENAI_API_KEY"):
            print(f"OpenAI API key found: {os.getenv('OPENAI_API_KEY')[:20]}...")
            openai_config = EvaluationConfig(
                api_url="",
                api_key=os.getenv("OPENAI_API_KEY"),
                model_id="",
            )
            evaluation_service.set_config(provider="openai", config=openai_config)
        else:
            print("No OpenAI API key found!")
>>>>>>> 3f23de02
            
        print("LevelApp API started successfully")
        
    except Exception as e:
        print(f"Error during startup: {e}")
        import traceback
        traceback.print_exc()
    
    yield
    print("LevelApp API shutting down...")

# Initialize FastAPI app
app = FastAPI(
    title="LevelApp API",
    description="Minimal API for conversation evaluation",
    version="1.0.0",
    lifespan=lifespan
)
from fastapi.middleware.cors import CORSMiddleware

origins = os.getenv("ALLOWED_ORIGINS", "").split(",")

app.add_middleware(
    CORSMiddleware,
    allow_origins=origins,
    allow_credentials=True,
    allow_methods=["*"],
    allow_headers=["*"],
)
# Main evaluation request schema
class MainEvaluationRequest(BaseModel):
    """Main evaluation request that mimics main.py behavior"""
    model_config = ConfigDict(protected_namespaces=())
    
    test_batch: Dict[str, Any] = Field(description="The test batch data from batch_test.json format")
    endpoint: str = Field(default="http://localhost:8000", description="LLM endpoint to test against")
    model_id: str = Field(default="meta-llama/Llama-3.3-70B-Instruct", description="Model ID for headers")
    attempts: int = Field(default=1, description="Number of test attempts")
    test_name: str = Field(default="api_test", description="Name for the test run")
    user_id: str
    project_id: str


@app.post("/evaluate", tags=["Main"])
async def main_evaluate(request: MainEvaluationRequest):
    """
    End point to evaluate a conversation batch against an LLM endpoint.
    """
    try:
        # Check if evaluation service is initialized
        if evaluation_service is None:
            raise HTTPException(
                status_code=status.HTTP_500_INTERNAL_SERVER_ERROR,
                detail="Evaluation service not initialized. Server may need restart."
            )
        
        # Validate and create BasicConversation from test_batch
        try:
            batch_test = BasicConversation.model_validate(request.test_batch)
        except Exception as e:
            raise HTTPException(
                status_code=status.HTTP_400_BAD_REQUEST,
                detail=f"Invalid test_batch format: {str(e)}"
            )
        
        # Create conversations batch
        conversations_batch = ConversationBatch(conversations=[batch_test])
        
        # Set up simulator (mimicking main.py)
        simulator = ConversationSimulator(conversations_batch, evaluation_service)
        
        # Setup simulator with endpoint and headers
        headers = {
            "Content-Type": "application/json",
            "x-model-id": request.model_id
        }
        
        simulator.setup_simulator(
            endpoint=request.endpoint,
            headers=headers
        )
        
        # Run the batch test (this is the main work)
        results = await simulator.run_batch_test(
            name=request.test_name,
            test_load={},
            attempts=request.attempts,
        )
        # Convert results to JSON-serializable format using FastAPI encoder
        from fastapi.encoders import jsonable_encoder
        serializable_results = jsonable_encoder(results)

        # Save to Firestore if configuration is available
        try:
            from level_core.datastore.registry import get_datastore
            from config.loader import get_database_config
            import uuid

            db_config = get_database_config("config.yaml")
            firestore_service = get_datastore(backend="firestore", config=db_config)
            firestore_service.save_batch_test_results(
                user_id=request.user_id,
                project_id=request.project_id,
                batch_id=f"batch-{uuid.uuid4()}",
                data=serializable_results,
            )
            print(f"Results saved to Firestore for project: {request.project_id}")
        except Exception as e:
            print(f"Failed to save to Firestore: {e}")
            # Continue without failing the entire evaluation

        return JSONResponse(
            status_code=status.HTTP_200_OK,
            content={
                "message": "Evaluation completed successfully",
                "test_name": request.test_name,
                "endpoint": request.endpoint,
                "model_id": request.model_id,
                "attempts": request.attempts,
                "results": serializable_results,
            },
        )


    except HTTPException:
        raise
    except Exception as e:
        raise HTTPException(
            status_code=status.HTTP_500_INTERNAL_SERVER_ERROR,
            detail=f"Evaluation failed: {str(e)}",
        )


if __name__ == "__main__":
    import uvicorn
    
    # Run the server
    uvicorn.run(
        "app:app", 
        host="0.0.0.0", 
        port=8080, 
        reload=True,
        log_level="info"
<<<<<<< HEAD
    )
=======
    )


# Add to existing imports
from rag_routes import rag_router

# Add to existing app initialization
app.include_router(rag_router)
>>>>>>> 3f23de02
<|MERGE_RESOLUTION|>--- conflicted
+++ resolved
@@ -34,29 +34,7 @@
         print("Evaluation service initialized")
         
         # Set up default configurations if environment variables are available
-<<<<<<< HEAD
-=======
-        if os.getenv("IONOS_API_KEY"):
-            print("IONOS API key found")
-            ionos_config = EvaluationConfig(
-                api_url=os.getenv("IONOS_ENDPOINT"),
-                api_key=os.getenv("IONOS_API_KEY"),
-                model_id="0b6c4a15-bb8d-4092-82b0-f357b77c59fd",
-            )
-            evaluation_service.set_config(provider="ionos", config=ionos_config)
-        
-        if os.getenv("OPENAI_API_KEY"):
-            print(f"OpenAI API key found: {os.getenv('OPENAI_API_KEY')[:20]}...")
-            openai_config = EvaluationConfig(
-                api_url="",
-                api_key=os.getenv("OPENAI_API_KEY"),
-                model_id="",
-            )
-            evaluation_service.set_config(provider="openai", config=openai_config)
-        else:
-            print("No OpenAI API key found!")
->>>>>>> 3f23de02
-            
+
         print("LevelApp API started successfully")
         
     except Exception as e:
@@ -199,15 +177,10 @@
         port=8080, 
         reload=True,
         log_level="info"
-<<<<<<< HEAD
     )
-=======
-    )
-
 
 # Add to existing imports
 from rag_routes import rag_router
 
 # Add to existing app initialization
-app.include_router(rag_router)
->>>>>>> 3f23de02
+app.include_router(rag_router)