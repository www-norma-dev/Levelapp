--- conflicted
+++ resolved
@@ -151,34 +151,19 @@
             from config.loader import get_database_config
             import uuid
 
-<<<<<<< HEAD
-        from level_core.datastore.registry import get_datastore
-        from config.loader import get_database_config
-        import uuid
-
-        db_config = get_database_config("config.yaml")
-        firestore_service = get_datastore(backend="firestore", config=db_config)
-        firestore_service.save_batch_test_results(
-            user_id=request.user_id,
-            project_id=request.project_id,
-            batch_id=f"batch-{uuid.uuid4()}",
-            data=serializable_results
-        )
-
-=======
             db_config = get_database_config("config.yaml")
             firestore_service = get_datastore(backend="firestore", config=db_config)
             firestore_service.save_batch_test_results(
-                user_id="test-user",
-                project_id=request.test_name,
+                user_id=request.user_id,
+                project_id=request.project_id,
                 batch_id=f"batch-{uuid.uuid4()}",
-                data=serializable_results
-            )
-            print(f"Results saved to Firestore for test: {request.test_name}")
+                data=serializable_results,
+            )
+            print(f"Results saved to Firestore for project: {request.project_id}")
         except Exception as e:
             print(f"Failed to save to Firestore: {e}")
             # Continue without failing the entire evaluation
->>>>>>> 7689115d
+
         return JSONResponse(
             status_code=status.HTTP_200_OK,
             content={
@@ -188,12 +173,9 @@
                 "model_id": request.model_id,
                 "attempts": request.attempts,
                 "results": serializable_results,
-<<<<<<< HEAD
-            }
-=======
             },
->>>>>>> 7689115d
-        )
+        )
+
 
     except HTTPException:
         raise
